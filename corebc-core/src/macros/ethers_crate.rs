use cargo_metadata::MetadataCommand;
use once_cell::sync::Lazy;
use std::{
    collections::HashMap,
    env, fmt, fs,
    path::{Path, PathBuf},
};
use strum::{EnumCount, EnumIter, EnumString, EnumVariantNames, IntoEnumIterator};

<<<<<<< HEAD
/// `ethers_crate => name`
=======
/// `corebc_crate => name`
>>>>>>> efd9c4f7
type CrateNames = HashMap<CorebcCrate, &'static str>;

const DIRS: [&str; 3] = ["benches", "examples", "tests"];

/// Maps an [`CorebcCrate`] to its path string.
///
/// See [`ProjectEnvironment`] for more information.
///
/// Note: this static variable cannot hold [`syn::Path`] because it is not [`Sync`], so the names
/// must be parsed at every call.
static COREBC_CRATE_NAMES: Lazy<CrateNames> = Lazy::new(|| {
    ProjectEnvironment::new_from_env()
<<<<<<< HEAD
        .and_then(|x| x.determine_ethers_crates())
        .unwrap_or_else(|| CorebcCrate::ethers_path_names().collect())
=======
        .and_then(|x| x.determine_corebc_crates())
        .unwrap_or_else(|| CorebcCrate::corebc_path_names().collect())
>>>>>>> efd9c4f7
});

/// Returns the `core` crate's [`Path`][syn::Path].
#[inline]
pub fn corebc_core_crate() -> syn::Path {
    get_crate_path(CorebcCrate::CorebcCore)
}

/// Returns the `contract` crate's [`Path`][syn::Path].
#[inline]
<<<<<<< HEAD
pub fn ethers_contract_crate() -> syn::Path {
    get_crate_path(CorebcCrate::EthersContract)
=======
pub fn corebc_contract_crate() -> syn::Path {
    get_crate_path(CorebcCrate::CorebcContract)
>>>>>>> efd9c4f7
}

/// Returns the `providers` crate's [`Path`][syn::Path].
#[inline]
pub fn corebc_providers_crate() -> syn::Path {
    get_crate_path(CorebcCrate::CorebcProviders)
}

/// Returns an [`CorebcCrate`]'s [`Path`][syn::Path] in the current project.
#[inline(always)]
pub fn get_crate_path(krate: CorebcCrate) -> syn::Path {
    krate.get_path()
}

/// Represents a generic Rust/Cargo project's environment.
#[derive(Clone, Debug, PartialEq, Eq)]
pub struct ProjectEnvironment {
    manifest_dir: PathBuf,
    crate_name: Option<String>,
}

impl ProjectEnvironment {
    /// Creates a new instance using the given manifest dir and crate name.
    pub fn new<T: Into<PathBuf>, U: Into<String>>(manifest_dir: T, crate_name: U) -> Self {
        Self { manifest_dir: manifest_dir.into(), crate_name: Some(crate_name.into()) }
    }

    /// Creates a new instance using the the `CARGO_MANIFEST_DIR` and `CARGO_CRATE_NAME` environment
    /// variables.
    pub fn new_from_env() -> Option<Self> {
        Some(Self {
            manifest_dir: env::var_os("CARGO_MANIFEST_DIR")?.into(),
            crate_name: env::var("CARGO_CRATE_NAME").ok(),
        })
    }

    /// Determines the crate paths to use by looking at the [metadata][cargo_metadata] of the
    /// project.
    ///
    /// The names will be:
    /// - `corebc::*` if `corebc` is a dependency for all crates;
    /// - for each `crate`:
    ///   - `corebc_<crate>` if it is a dependency, otherwise `corebc::<crate>`.
    #[inline]
    pub fn determine_corebc_crates(&self) -> Option<CrateNames> {
        let lock_file = self.manifest_dir.join("Cargo.lock");
        let lock_file_existed = lock_file.exists();

        let names = self.crate_names_from_metadata();

        // remove the lock file created from running the command
        if !lock_file_existed && lock_file.exists() {
            let _ = std::fs::remove_file(lock_file);
        }

        names
    }

    #[inline]
    fn crate_names_from_metadata(&self) -> Option<CrateNames> {
        let metadata = MetadataCommand::new().current_dir(&self.manifest_dir).exec().ok()?;
        let pkg = metadata.root_package()?;

        // return corebc_* if the root package is an internal corebc crate since `corebc` is not
        // available
<<<<<<< HEAD
        if pkg.name.parse::<CorebcCrate>().is_ok() || pkg.name == "ethers" {
            return Some(CorebcCrate::path_names().collect());
        }

        let mut names: CrateNames = CorebcCrate::ethers_path_names().collect();
        for dep in pkg.dependencies.iter() {
            let name = dep.name.as_str();
            if name.starts_with("ethers") {
                if name == "ethers" {
                    return None;
=======
        if pkg.name.parse::<CorebcCrate>().is_ok() || pkg.name == "corebc" {
            return Some(CorebcCrate::path_names().collect())
        }

        let mut names: CrateNames = CorebcCrate::corebc_path_names().collect();
        for dep in pkg.dependencies.iter() {
            let name = dep.name.as_str();
            if name.starts_with("corebc") {
                if name == "corebc" {
                    return None
>>>>>>> efd9c4f7
                } else if let Ok(dep) = name.parse::<CorebcCrate>() {
                    names.insert(dep, dep.path_name());
                }
            }
        }
        Some(names)
    }

    /// Returns whether the `crate` path identifier refers to the root package.
    ///
    /// This is false for integration tests, benches, and examples, as the `crate` keyword will not
    /// refer to the root package.
    ///
    /// We can find this using some [environment variables set by Cargo during compilation][ref]:
    /// - `CARGO_TARGET_TMPDIR` is only set when building integration test or benchmark code;
    /// - When `CARGO_MANIFEST_DIR` contains `/benches/` or `/examples/`
    /// - `CARGO_CRATE_NAME`, see `is_crate_name_in_dirs`.
    ///
    /// [ref]: https://doc.rust-lang.org/cargo/reference/environment-variables.html#environment-variables-cargo-sets-for-crates
    #[inline]
    pub fn is_crate_root(&self) -> bool {
        env::var_os("CARGO_TARGET_TMPDIR").is_none()
            && self.manifest_dir.components().all(|c| {
                let s = c.as_os_str();
                s != "examples" && s != "benches"
            })
            && !self.is_crate_name_in_dirs()
    }

    /// Returns whether `crate_name` is the name of a file or directory in the first level of
    /// `manifest_dir/{benches,examples,tests}/`.
    ///
    /// # Example
    ///
    /// With this project structure:
    ///
    /// ```text
    /// .
    /// ├── Cargo.lock
    /// ├── Cargo.toml
    /// ├── src/
    /// │   ...
    /// ├── benches/
    /// │   ├── large-input.rs
    /// │   └── multi-file-bench/
    /// │       ├── main.rs
    /// │       └── bench_module.rs
    /// ├── examples/
    /// │   ├── simple.rs
    /// │   └── multi-file-example/
    /// │       ├── main.rs
    /// │       └── ex_module.rs
    /// └── tests/
    ///     ├── some-integration-tests.rs
    ///     └── multi-file-test/
    ///         ├── main.rs
    ///         └── test_module.rs
    /// ```
    ///
    /// The resulting `CARGO_CRATE_NAME` values will be:
    ///
    /// |                  Path                  |          Value         |
    /// |:-------------------------------------- | ----------------------:|
    /// | benches/large-input.rs                 |            large-input |
    /// | benches/multi-file-bench/\*\*/\*.rs    |       multi-file-bench |
    /// | examples/simple.rs                     |                 simple |
    /// | examples/multi-file-example/\*\*/\*.rs |     multi-file-example |
    /// | tests/some-integration-tests.rs        | some-integration-tests |
    /// | tests/multi-file-test/\*\*/\*.rs       |        multi-file-test |
    #[inline]
    pub fn is_crate_name_in_dirs(&self) -> bool {
        let crate_name = match self.crate_name.as_ref() {
            Some(name) => name,
            None => return false,
        };
        let dirs = DIRS.map(|dir| self.manifest_dir.join(dir));
        dirs.iter().any(|dir| {
            fs::read_dir(dir)
                .ok()
                .and_then(|entries| {
                    entries
                        .filter_map(Result::ok)
                        .find(|entry| file_stem_eq(entry.path(), crate_name))
                })
                .is_some()
        })
    }
}

/// An `corebc-rs` internal crate.
#[derive(
    Clone,
    Copy,
    Debug,
    PartialEq,
    Eq,
    PartialOrd,
    Ord,
    Hash,
    EnumCount,
    EnumIter,
    EnumString,
    EnumVariantNames,
)]
#[strum(serialize_all = "kebab-case")]
pub enum CorebcCrate {
    CorebcAddressbook,
<<<<<<< HEAD
    EthersContract,
    EthersContractAbigen,
    EthersContractDerive,
=======
    CorebcContract,
    CorebcContractAbigen,
    CorebcContractDerive,
>>>>>>> efd9c4f7
    CorebcCore,
    CorebcEtherscan,
    CorebcMiddleware,
    CorebcProviders,
    CorebcSigners,
    CorebcSolc,
}

impl AsRef<str> for CorebcCrate {
    fn as_ref(&self) -> &str {
        self.crate_name()
    }
}

impl fmt::Display for CorebcCrate {
    fn fmt(&self, f: &mut fmt::Formatter) -> fmt::Result {
        f.pad(self.as_ref())
    }
}

impl CorebcCrate {
    /// "`<self as kebab-case>`"
    #[inline]
    pub const fn crate_name(self) -> &'static str {
        match self {
            Self::CorebcAddressbook => "corebc-addressbook",
<<<<<<< HEAD
            Self::EthersContract => "ethers-contract",
            Self::EthersContractAbigen => "ethers-contract-abigen",
            Self::EthersContractDerive => "ethers-contract-derive",
=======
            Self::CorebcContract => "corebc-contract",
            Self::CorebcContractAbigen => "corebc-contract-abigen",
            Self::CorebcContractDerive => "corebc-contract-derive",
>>>>>>> efd9c4f7
            Self::CorebcCore => "corebc-core",
            Self::CorebcEtherscan => "corebc-etherscan",
            Self::CorebcMiddleware => "corebc-middleware",
            Self::CorebcProviders => "corebc-providers",
            Self::CorebcSigners => "corebc-signers",
            Self::CorebcSolc => "corebc-solc",
        }
    }

    /// "`::<self as snake_case>`"
    #[inline]
    pub const fn path_name(self) -> &'static str {
        match self {
            Self::CorebcAddressbook => "::corebc_addressbook",
<<<<<<< HEAD
            Self::EthersContract => "::ethers_contract",
            Self::EthersContractAbigen => "::ethers_contract_abigen",
            Self::EthersContractDerive => "::ethers_contract_derive",
            Self::CorebcCore => "::corebc-core",
=======
            Self::CorebcContract => "::corebc_contract",
            Self::CorebcContractAbigen => "::corebc_contract_abigen",
            Self::CorebcContractDerive => "::corebc_contract_derive",
            Self::CorebcCore => "::corebc_core",
>>>>>>> efd9c4f7
            Self::CorebcEtherscan => "::corebc_etherscan",
            Self::CorebcMiddleware => "::corebc_middleware",
            Self::CorebcProviders => "::corebc_providers",
            Self::CorebcSigners => "::corebc_signers",
            Self::CorebcSolc => "::corebc_solc",
        }
    }

    /// "::corebc::`<self in corebc>`"
    #[inline]
    pub const fn corebc_path_name(self) -> &'static str {
        match self {
            // re-exported in corebc::contract
            Self::CorebcContractAbigen => "::corebc::contract", // partially
            Self::CorebcContractDerive => "::corebc::contract",

            Self::CorebcAddressbook => "::corebc::addressbook",
<<<<<<< HEAD
            Self::EthersContract => "::ethers::contract",
=======
            Self::CorebcContract => "::corebc::contract",
>>>>>>> efd9c4f7
            Self::CorebcCore => "::corebc::core",
            Self::CorebcEtherscan => "::corebc::etherscan",
            Self::CorebcMiddleware => "::corebc::middleware",
            Self::CorebcProviders => "::corebc::providers",
            Self::CorebcSigners => "::corebc::signers",
            Self::CorebcSolc => "::corebc::solc",
        }
    }

    /// The path on the file system, from an `corebc-rs` root directory.
    #[inline]
    pub const fn fs_path(self) -> &'static str {
        match self {
            Self::CorebcContractAbigen => "corebc-contract/corebc-contract-abigen",
            Self::CorebcContractDerive => "corebc-contract/corebc-contract-derive",
            _ => self.crate_name(),
        }
    }

    /// `<corebc_*>`
    #[inline]
    pub fn path_names() -> impl Iterator<Item = (Self, &'static str)> {
        Self::iter().map(|x| (x, x.path_name()))
    }

    /// `<corebc::*>`
    #[inline]
    pub fn corebc_path_names() -> impl Iterator<Item = (Self, &'static str)> {
        Self::iter().map(|x| (x, x.corebc_path_name()))
    }

    /// Returns the [`Path`][syn::Path] in the current project.
    #[inline]
    pub fn get_path(&self) -> syn::Path {
        let name = COREBC_CRATE_NAMES[self];
        syn::parse_str(name).unwrap()
    }
}

/// `path.file_stem() == s`
#[inline]
fn file_stem_eq<T: AsRef<Path>, U: AsRef<str>>(path: T, s: U) -> bool {
    if let Some(stem) = path.as_ref().file_stem() {
        if let Some(stem) = stem.to_str() {
            return stem == s.as_ref();
        }
    }
    false
}

#[cfg(test)]
mod tests {
    use super::*;
    use rand::{
        distributions::{Distribution, Standard},
        thread_rng, Rng,
    };
    use std::{
        collections::{BTreeMap, HashSet},
        env, fs,
    };
    use tempfile::TempDir;

    impl Distribution<CorebcCrate> for Standard {
        fn sample<R: Rng + ?Sized>(&self, rng: &mut R) -> CorebcCrate {
            const RANGE: std::ops::Range<u8> = 0..CorebcCrate::COUNT as u8;
            // SAFETY: generates in the safe range
            unsafe { std::mem::transmute(rng.gen_range(RANGE)) }
        }
    }

    #[test]
    #[ignore = "TODO: flaky and slow"]
    fn test_names() {
<<<<<<< HEAD
        fn assert_names(s: &ProjectEnvironment, ethers: bool, dependencies: &[CorebcCrate]) {
            write_manifest(s, ethers, dependencies);
=======
        fn assert_names(s: &ProjectEnvironment, corebc: bool, dependencies: &[CorebcCrate]) {
            write_manifest(s, corebc, dependencies);
>>>>>>> efd9c4f7

            // speeds up consecutive runs by not having to re-create and delete the lockfile
            // this is tested separately: test_lock_file
            std::fs::write(s.manifest_dir.join("Cargo.lock"), "").unwrap();

            let names = s
<<<<<<< HEAD
                .determine_ethers_crates()
                .unwrap_or_else(|| CorebcCrate::ethers_path_names().collect());
=======
                .determine_corebc_crates()
                .unwrap_or_else(|| CorebcCrate::corebc_path_names().collect());
>>>>>>> efd9c4f7

            let krate = s.crate_name.as_ref().and_then(|x| x.parse::<CorebcCrate>().ok());
            let is_internal = krate.is_some();
            let expected: CrateNames = match (is_internal, corebc) {
                // internal
                (true, _) => CorebcCrate::path_names().collect(),

<<<<<<< HEAD
                // ethers
                (_, true) => CorebcCrate::ethers_path_names().collect(),
=======
                // corebc
                (_, true) => CorebcCrate::corebc_path_names().collect(),
>>>>>>> efd9c4f7

                // no corebc
                (_, false) => {
<<<<<<< HEAD
                    let mut n: CrateNames = CorebcCrate::ethers_path_names().collect();
=======
                    let mut n: CrateNames = CorebcCrate::corebc_path_names().collect();
>>>>>>> efd9c4f7
                    for &dep in dependencies {
                        n.insert(dep, dep.path_name());
                    }
                    n
                }
            };

            // don't use assert for a better custom message
            if names != expected {
                // BTreeMap sorts the keys
                let names: BTreeMap<_, _> = names.into_iter().collect();
                let expected: BTreeMap<_, _> = expected.into_iter().collect();
                panic!("\nCase failed: (`{:?}`, `{corebc}`, `{dependencies:?}`)\nNames: {names:#?}\nExpected: {expected:#?}\n", s.crate_name);
            }
        }

        fn gen_unique<const N: usize>() -> [CorebcCrate; N] {
            assert!(N < CorebcCrate::COUNT);
            let rng = &mut thread_rng();
            let mut set = HashSet::with_capacity(N);
            while set.len() < N {
                set.insert(rng.gen());
            }
            let vec: Vec<_> = set.into_iter().collect();
            vec.try_into().unwrap()
        }

        let (s, _dir) = test_project();
        // crate_name        -> represents an external crate
        // "corebc-contract" -> represents an internal crate
        for name in [s.crate_name.as_ref().unwrap(), "corebc-contract"] {
            let s = ProjectEnvironment::new(&s.manifest_dir, name);
            // only corebc
            assert_names(&s, true, &[]);

            // only others
            assert_names(&s, false, gen_unique::<3>().as_slice());

            // corebc and others
            assert_names(&s, true, gen_unique::<3>().as_slice());
        }
    }

    #[test]
    #[ignore = "TODO: flaky and slow"]
    fn test_lock_file() {
        let (s, _dir) = test_project();
        write_manifest(&s, true, &[]);
        let lock_file = s.manifest_dir.join("Cargo.lock");

        assert!(!lock_file.exists());
        s.determine_corebc_crates();
        assert!(!lock_file.exists());

        std::fs::write(&lock_file, "").unwrap();

        assert!(lock_file.exists());
        s.determine_corebc_crates();
        assert!(lock_file.exists());
        assert!(!std::fs::read(lock_file).unwrap().is_empty());
    }

    #[test]
    fn test_is_crate_root() {
        let (s, _dir) = test_project();
        assert!(s.is_crate_root());

        // `CARGO_MANIFEST_DIR`
        // complex path has `/{dir_name}/` in the path
        // name or path validity not checked
        let s = ProjectEnvironment::new(
            s.manifest_dir.join("examples/complex_examples"),
            "complex-examples",
        );
        assert!(!s.is_crate_root());
        let s = ProjectEnvironment::new(
            s.manifest_dir.join("benches/complex_benches"),
            "complex-benches",
        );
        assert!(!s.is_crate_root());
    }

    #[test]
    fn test_is_crate_name_in_dirs() {
        let (s, _dir) = test_project();
        let root = &s.manifest_dir;

        for dir_name in DIRS {
            for ty in ["simple", "complex"] {
                let s = ProjectEnvironment::new(root, format!("{ty}_{dir_name}"));
                assert!(s.is_crate_name_in_dirs(), "{s:?}");
            }
        }

        let s = ProjectEnvironment::new(root, "non_existant");
        assert!(!s.is_crate_name_in_dirs());
        let s = ProjectEnvironment::new(root.join("does-not-exist"), "foo_bar");
        assert!(!s.is_crate_name_in_dirs());
    }

    #[test]
    fn test_file_stem_eq() {
        let path = Path::new("/tmp/foo.rs");
        assert!(file_stem_eq(path, "foo"));
        assert!(!file_stem_eq(path, "tmp"));
        assert!(!file_stem_eq(path, "foo.rs"));
        assert!(!file_stem_eq(path, "fo"));
        assert!(!file_stem_eq(path, "f"));
        assert!(!file_stem_eq(path, ""));

        let path = Path::new("/tmp/foo/");
        assert!(file_stem_eq(path, "foo"));
        assert!(!file_stem_eq(path, "tmp"));
        assert!(!file_stem_eq(path, "fo"));
        assert!(!file_stem_eq(path, "f"));
        assert!(!file_stem_eq(path, ""));
    }

    // utils

    /// Creates:
    ///
    /// ```text
    /// - new_dir
    ///   - src
    ///     - main.rs
    ///   - {dir_name} for dir_name in DIRS
    ///     - simple_{dir_name}.rs
    ///     - complex_{dir_name}
    ///       - src if not "tests"
    ///         - main.rs
    ///         - module.rs
    /// ```
    fn test_project() -> (ProjectEnvironment, TempDir) {
        // change the prefix to one without the default `.` because it is not a valid crate name
        let dir = tempfile::Builder::new().prefix("tmp").tempdir().unwrap();
        let root = dir.path();
        let name = root.file_name().unwrap().to_str().unwrap();

        // No Cargo.toml, git
        fs::create_dir_all(root).unwrap();
        let src = root.join("src");
        fs::create_dir(&src).unwrap();
        fs::write(src.join("main.rs"), "fn main(){}").unwrap();

        for dir_name in DIRS {
            let new_dir = root.join(dir_name);
            fs::create_dir(&new_dir).unwrap();

            let simple = new_dir.join(format!("simple_{dir_name}.rs"));
            fs::write(simple, "").unwrap();

            let mut complex = new_dir.join(format!("complex_{dir_name}"));
            if dir_name != "tests" {
                fs::create_dir(&complex).unwrap();
                fs::write(complex.join("Cargo.toml"), "").unwrap();
                complex.push("src");
            }
            fs::create_dir(&complex).unwrap();
            fs::write(complex.join("main.rs"), "").unwrap();
            fs::write(complex.join("module.rs"), "").unwrap();
        }

        // create target dirs
        let target = root.join("target");
        fs::create_dir(&target).unwrap();
        fs::create_dir_all(target.join("tmp")).unwrap();

        (ProjectEnvironment::new(root, name), dir)
    }

    /// Writes a test manifest to `{root}/Cargo.toml`.
<<<<<<< HEAD
    fn write_manifest(s: &ProjectEnvironment, ethers: bool, dependencies: &[CorebcCrate]) {
=======
    fn write_manifest(s: &ProjectEnvironment, corebc: bool, dependencies: &[CorebcCrate]) {
>>>>>>> efd9c4f7
        // use paths to avoid downloading dependencies
        const COREBC_CORE: &str = env!("CARGO_MANIFEST_DIR");
        let corebc_root = Path::new(COREBC_CORE).parent().unwrap();
        let mut dependencies_toml =
            String::with_capacity(150 * (corebc as usize + dependencies.len()));

        if corebc {
            let path = corebc_root.join("corebc");
            let corebc = format!("corebc = {{ path = \"{}\" }}\n", path.display());
            dependencies_toml.push_str(&corebc);
        }

        for dep in dependencies.iter() {
            let path = corebc_root.join(dep.fs_path());
            let dep = format!("{dep} = {{ path = \"{}\" }}\n", path.display());
            dependencies_toml.push_str(&dep);
        }

        let contents = format!(
            r#"
[package]
name = "{}"
version = "0.0.0"
edition = "2021"

[dependencies]
{dependencies_toml}
"#,
            s.crate_name.as_ref().unwrap()
        );
        fs::write(s.manifest_dir.join("Cargo.toml"), contents).unwrap();
    }
}<|MERGE_RESOLUTION|>--- conflicted
+++ resolved
@@ -7,11 +7,7 @@
 };
 use strum::{EnumCount, EnumIter, EnumString, EnumVariantNames, IntoEnumIterator};
 
-<<<<<<< HEAD
-/// `ethers_crate => name`
-=======
 /// `corebc_crate => name`
->>>>>>> efd9c4f7
 type CrateNames = HashMap<CorebcCrate, &'static str>;
 
 const DIRS: [&str; 3] = ["benches", "examples", "tests"];
@@ -24,13 +20,8 @@
 /// must be parsed at every call.
 static COREBC_CRATE_NAMES: Lazy<CrateNames> = Lazy::new(|| {
     ProjectEnvironment::new_from_env()
-<<<<<<< HEAD
-        .and_then(|x| x.determine_ethers_crates())
-        .unwrap_or_else(|| CorebcCrate::ethers_path_names().collect())
-=======
         .and_then(|x| x.determine_corebc_crates())
         .unwrap_or_else(|| CorebcCrate::corebc_path_names().collect())
->>>>>>> efd9c4f7
 });
 
 /// Returns the `core` crate's [`Path`][syn::Path].
@@ -41,13 +32,8 @@
 
 /// Returns the `contract` crate's [`Path`][syn::Path].
 #[inline]
-<<<<<<< HEAD
-pub fn ethers_contract_crate() -> syn::Path {
-    get_crate_path(CorebcCrate::EthersContract)
-=======
 pub fn corebc_contract_crate() -> syn::Path {
     get_crate_path(CorebcCrate::CorebcContract)
->>>>>>> efd9c4f7
 }
 
 /// Returns the `providers` crate's [`Path`][syn::Path].
@@ -113,18 +99,6 @@
 
         // return corebc_* if the root package is an internal corebc crate since `corebc` is not
         // available
-<<<<<<< HEAD
-        if pkg.name.parse::<CorebcCrate>().is_ok() || pkg.name == "ethers" {
-            return Some(CorebcCrate::path_names().collect());
-        }
-
-        let mut names: CrateNames = CorebcCrate::ethers_path_names().collect();
-        for dep in pkg.dependencies.iter() {
-            let name = dep.name.as_str();
-            if name.starts_with("ethers") {
-                if name == "ethers" {
-                    return None;
-=======
         if pkg.name.parse::<CorebcCrate>().is_ok() || pkg.name == "corebc" {
             return Some(CorebcCrate::path_names().collect())
         }
@@ -135,7 +109,6 @@
             if name.starts_with("corebc") {
                 if name == "corebc" {
                     return None
->>>>>>> efd9c4f7
                 } else if let Ok(dep) = name.parse::<CorebcCrate>() {
                     names.insert(dep, dep.path_name());
                 }
@@ -243,15 +216,9 @@
 #[strum(serialize_all = "kebab-case")]
 pub enum CorebcCrate {
     CorebcAddressbook,
-<<<<<<< HEAD
-    EthersContract,
-    EthersContractAbigen,
-    EthersContractDerive,
-=======
     CorebcContract,
     CorebcContractAbigen,
     CorebcContractDerive,
->>>>>>> efd9c4f7
     CorebcCore,
     CorebcEtherscan,
     CorebcMiddleware,
@@ -278,15 +245,9 @@
     pub const fn crate_name(self) -> &'static str {
         match self {
             Self::CorebcAddressbook => "corebc-addressbook",
-<<<<<<< HEAD
-            Self::EthersContract => "ethers-contract",
-            Self::EthersContractAbigen => "ethers-contract-abigen",
-            Self::EthersContractDerive => "ethers-contract-derive",
-=======
             Self::CorebcContract => "corebc-contract",
             Self::CorebcContractAbigen => "corebc-contract-abigen",
             Self::CorebcContractDerive => "corebc-contract-derive",
->>>>>>> efd9c4f7
             Self::CorebcCore => "corebc-core",
             Self::CorebcEtherscan => "corebc-etherscan",
             Self::CorebcMiddleware => "corebc-middleware",
@@ -301,17 +262,10 @@
     pub const fn path_name(self) -> &'static str {
         match self {
             Self::CorebcAddressbook => "::corebc_addressbook",
-<<<<<<< HEAD
-            Self::EthersContract => "::ethers_contract",
-            Self::EthersContractAbigen => "::ethers_contract_abigen",
-            Self::EthersContractDerive => "::ethers_contract_derive",
-            Self::CorebcCore => "::corebc-core",
-=======
             Self::CorebcContract => "::corebc_contract",
             Self::CorebcContractAbigen => "::corebc_contract_abigen",
             Self::CorebcContractDerive => "::corebc_contract_derive",
             Self::CorebcCore => "::corebc_core",
->>>>>>> efd9c4f7
             Self::CorebcEtherscan => "::corebc_etherscan",
             Self::CorebcMiddleware => "::corebc_middleware",
             Self::CorebcProviders => "::corebc_providers",
@@ -329,11 +283,7 @@
             Self::CorebcContractDerive => "::corebc::contract",
 
             Self::CorebcAddressbook => "::corebc::addressbook",
-<<<<<<< HEAD
-            Self::EthersContract => "::ethers::contract",
-=======
             Self::CorebcContract => "::corebc::contract",
->>>>>>> efd9c4f7
             Self::CorebcCore => "::corebc::core",
             Self::CorebcEtherscan => "::corebc::etherscan",
             Self::CorebcMiddleware => "::corebc::middleware",
@@ -408,26 +358,16 @@
     #[test]
     #[ignore = "TODO: flaky and slow"]
     fn test_names() {
-<<<<<<< HEAD
-        fn assert_names(s: &ProjectEnvironment, ethers: bool, dependencies: &[CorebcCrate]) {
-            write_manifest(s, ethers, dependencies);
-=======
         fn assert_names(s: &ProjectEnvironment, corebc: bool, dependencies: &[CorebcCrate]) {
             write_manifest(s, corebc, dependencies);
->>>>>>> efd9c4f7
 
             // speeds up consecutive runs by not having to re-create and delete the lockfile
             // this is tested separately: test_lock_file
             std::fs::write(s.manifest_dir.join("Cargo.lock"), "").unwrap();
 
             let names = s
-<<<<<<< HEAD
-                .determine_ethers_crates()
-                .unwrap_or_else(|| CorebcCrate::ethers_path_names().collect());
-=======
                 .determine_corebc_crates()
                 .unwrap_or_else(|| CorebcCrate::corebc_path_names().collect());
->>>>>>> efd9c4f7
 
             let krate = s.crate_name.as_ref().and_then(|x| x.parse::<CorebcCrate>().ok());
             let is_internal = krate.is_some();
@@ -435,21 +375,12 @@
                 // internal
                 (true, _) => CorebcCrate::path_names().collect(),
 
-<<<<<<< HEAD
-                // ethers
-                (_, true) => CorebcCrate::ethers_path_names().collect(),
-=======
                 // corebc
                 (_, true) => CorebcCrate::corebc_path_names().collect(),
->>>>>>> efd9c4f7
 
                 // no corebc
                 (_, false) => {
-<<<<<<< HEAD
-                    let mut n: CrateNames = CorebcCrate::ethers_path_names().collect();
-=======
                     let mut n: CrateNames = CorebcCrate::corebc_path_names().collect();
->>>>>>> efd9c4f7
                     for &dep in dependencies {
                         n.insert(dep, dep.path_name());
                     }
@@ -622,11 +553,7 @@
     }
 
     /// Writes a test manifest to `{root}/Cargo.toml`.
-<<<<<<< HEAD
-    fn write_manifest(s: &ProjectEnvironment, ethers: bool, dependencies: &[CorebcCrate]) {
-=======
     fn write_manifest(s: &ProjectEnvironment, corebc: bool, dependencies: &[CorebcCrate]) {
->>>>>>> efd9c4f7
         // use paths to avoid downloading dependencies
         const COREBC_CORE: &str = env!("CARGO_MANIFEST_DIR");
         let corebc_root = Path::new(COREBC_CORE).parent().unwrap();
