--- conflicted
+++ resolved
@@ -401,11 +401,7 @@
 
                 let clique_addr = secret_key_to_address(
                     self.clique_private_key.as_ref().expect("is_clique == true"),
-<<<<<<< HEAD
-                    NetworkType::Mainnet,
-=======
                     &network,
->>>>>>> 9e8f0738
                 );
 
                 // set the extraData field
@@ -422,11 +418,7 @@
 
             let clique_addr = secret_key_to_address(
                 self.clique_private_key.as_ref().expect("is_clique == true"),
-<<<<<<< HEAD
-                NetworkType::Mainnet,
-=======
                 &network,
->>>>>>> 9e8f0738
             );
 
             self.genesis = Some(Genesis::new(
