--- conflicted
+++ resolved
@@ -411,12 +411,8 @@
 }
 
 /// Converts a K256 SigningKey to an Ethereum Address
-<<<<<<< HEAD
-pub fn secret_key_to_address(secret_key: &SigningKey, network: NetworkType) -> Address {
-=======
 /// CORETODO: FIX ASAP ICAN ADDRESSES
 pub fn secret_key_to_address(secret_key: &SigningKey, network: &NetworkType) -> Address {
->>>>>>> 9e8f0738
     let public_key = secret_key.verifying_key();
     let public_key = public_key.to_encoded_point(/* compress = */ false);
     let public_key = public_key.as_bytes();
@@ -426,10 +422,6 @@
     let mut bytes = [0u8; 20];
     bytes.copy_from_slice(&hash[12..]);
     let addr = H160::from(bytes);
-<<<<<<< HEAD
-
-=======
->>>>>>> 9e8f0738
     to_ican(&addr, &network)
 }
 
