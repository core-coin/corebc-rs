--- conflicted
+++ resolved
@@ -45,24 +45,13 @@
 //     }
 // }
 
-<<<<<<< HEAD
-impl From<YubiSigner<Secp256k1>> for Wallet<YubiSigner<Secp256k1>> {
-    fn from(signer: YubiSigner<Secp256k1>) -> Self {
-        // this will never fail
-        let public_key = PublicKey::from_encoded_point(signer.public_key()).unwrap();
-        let public_key = public_key.to_encoded_point(/* compress = */ false);
-        let public_key = public_key.as_bytes();
-        let hash = sha3(&public_key[..]);
-=======
 // impl From<YubiSigner<Secp256k1>> for Wallet<YubiSigner<Secp256k1>> {
 //     fn from(signer: YubiSigner<Secp256k1>) -> Self {
 //         // this will never fail
 //         let public_key = PublicKey::from_encoded_point(signer.public_key()).unwrap();
 //         let public_key = public_key.to_encoded_point(/* compress = */ false);
 //         let public_key = public_key.as_bytes();
-//         debug_assert_eq!(public_key[0], 0x04);
-//         let hash = sha3(&public_key[1..]);
->>>>>>> 1e9c78e3
+//         let hash = sha3(&public_key[..]);
 
 //         let mut bytes = [0u8; 20];
 //         bytes.copy_from_slice(&hash[12..]);
